// Distributed under MIT licence. See https://github.com/QuEST-Kit/QuEST/blob/master/LICENCE.txt for details 

/** @file
 * Internal functions used to implement the pure backend in ../QuEST_ops_pure.h. Do not call these functions
 * directly. In general, qubits_cpu_local.c and qubits_cpu_mpi.c will implement the pure backend by choosing
 * the correct function or combination of functions to use from those included here, which are defined in QuEST_cpu.c
 */

# ifndef QUEST_CPU_INTERNAL_H
# define QUEST_CPU_INTERNAL_H

# include "QuEST_precision.h"


/*
* Bit twiddling functions are defined seperately here in the CPU backend, 
* since the GPU backend  needs a device-specific redefinition to be callable 
* from GPU kernels. These are called in both QuEST_cpu and QuEST_cpu_distributed 
* and defined in here since public inline methods in C must go in the header
*/

inline int extractBit (const int locationOfBitFromRight, const long long int theEncodedNumber) {
    return (theEncodedNumber & ( 1LL << locationOfBitFromRight )) >> locationOfBitFromRight;
}

inline long long int flipBit(long long int number, int bitInd) {
    return (number ^ (1LL << bitInd));
}

inline int maskContainsBit(long long int mask, int bitInd) {
    return mask & (1LL << bitInd);
}

inline int isOddParity(long long int number, int qb1, int qb2) {
    return extractBit(qb1, number) != extractBit(qb2, number);
}

inline long long int insertZeroBit(long long int number, int index) {
    long long int left, right;
    left = (number >> index) << index;
    right = number - left;
    return (left << 1) ^ right;
}

inline long long int insertTwoZeroBits(long long int number, int bit1, int bit2) {
    int small = (bit1 < bit2)? bit1 : bit2;
    int big = (bit1 < bit2)? bit2 : bit1;
    return insertZeroBit(insertZeroBit(number, small), big);
}


/*
 * density matrix operations
 */

qreal densmatr_calcPurityLocal(Qureg qureg);

void densmatr_initPureStateLocal(Qureg targetQureg, Qureg copyQureg);

qreal densmatr_calcFidelityLocal(Qureg qureg, Qureg pureState);

qreal densmatr_calcHilbertSchmidtDistanceSquaredLocal(Qureg a, Qureg b);

qreal densmatr_findProbabilityOfZeroLocal(Qureg qureg, const int measureQubit);

void densmatr_oneQubitDepolariseLocal(Qureg qureg, const int targetQubit, qreal depolLevel);

void densmatr_oneQubitDepolariseDistributed(Qureg qureg, const int targetQubit, qreal depolLevel);

void densmatr_oneQubitDampingLocal(Qureg qureg, const int targetQubit, qreal damping);

void densmatr_oneQubitDampingDistributed(Qureg qureg, const int targetQubit, qreal damping);

void densmatr_twoQubitDepolariseLocal(Qureg qureg, int qubit1, int qubit2, qreal delta, qreal gamma);

void densmatr_twoQubitDepolariseLocalPart1(Qureg qureg, int qubit1, int qubit2, qreal delta);

void densmatr_twoQubitDepolariseDistributed(Qureg qureg, const int targetQubit,
                const int qubit2, qreal delta, qreal gamma);

void densmatr_twoQubitDepolariseQ1LocalQ2DistributedPart3(Qureg qureg, const int targetQubit,
                const int qubit2, qreal delta, qreal gamma);


/*
 * state vector operations
 */

Complex statevec_calcInnerProductLocal(Qureg bra, Qureg ket);

void statevec_compactUnitaryLocal (Qureg qureg, const int targetQubit, Complex alpha, Complex beta);

void statevec_compactUnitaryDistributed (Qureg qureg,
        Complex rot1, Complex rot2,
        ComplexArray stateVecUp,
        ComplexArray stateVecLo,
        ComplexArray stateVecOut);

void statevec_unitaryLocal(Qureg qureg, const int targetQubit, ComplexMatrix2 u);

void statevec_unitaryDistributed (Qureg qureg,
        Complex rot1, Complex rot2,
        ComplexArray stateVecUp,
        ComplexArray stateVecLo,
        ComplexArray stateVecOut);

void statevec_controlledCompactUnitaryLocal (Qureg qureg, const int controlQubit, const int targetQubit,
        Complex alpha, Complex beta);

void statevec_controlledCompactUnitaryDistributed (Qureg qureg, const int controlQubit,
        Complex rot1, Complex rot2,
        ComplexArray stateVecUp,
        ComplexArray stateVecLo,
        ComplexArray stateVecOut);

void statevec_controlledUnitaryLocal(Qureg qureg, const int controlQubit, const int targetQubit, ComplexMatrix2 u);

void statevec_controlledUnitaryDistributed (Qureg qureg, const int controlQubit,
        Complex rot1, Complex rot2,
        ComplexArray stateVecUp,
        ComplexArray stateVecLo,
        ComplexArray stateVecOut);

void statevec_multiControlledUnitaryLocal(Qureg qureg, const int targetQubit,
        long long int ctrlQubitsMask, long long int ctrlFlipMask, ComplexMatrix2 u);

void statevec_multiControlledUnitaryDistributed (Qureg qureg,
<<<<<<< HEAD
        const int targetQubit,
        long long int ctrlQubitsMask, long long int ctrlFlipMask,
=======
        long long int mask,
>>>>>>> 74dcb864
        Complex rot1, Complex rot2,
        ComplexArray stateVecUp,
        ComplexArray stateVecLo,
        ComplexArray stateVecOut);

void statevec_pauliXLocal(Qureg qureg, const int targetQubit);

void statevec_pauliXDistributed (Qureg qureg,
        ComplexArray stateVecIn,
        ComplexArray stateVecOut);

void statevec_pauliYLocal(Qureg qureg, const int targetQubit, const int conjFac);

void statevec_pauliYDistributed(Qureg qureg,
        ComplexArray stateVecIn,
        ComplexArray stateVecOut,
        int updateUpper, const int conjFac);

void statevec_controlledPauliYLocal(Qureg qureg, const int controlQubit, const int targetQubit, const int conjFactor);

void statevec_controlledPauliYDistributed(Qureg qureg, const int controlQubit,
        ComplexArray stateVecIn,
        ComplexArray stateVecOut, const int conjFactor);
        
void statevec_hadamardLocal (Qureg qureg, const int targetQubit);

void statevec_hadamardDistributed (Qureg qureg,
        ComplexArray stateVecUp,
        ComplexArray stateVecLo,
        ComplexArray stateVecOut, int updateUpper);

void statevec_controlledNotLocal(Qureg qureg, const int controlQubit, const int targetQubit);

void statevec_controlledNotDistributed (Qureg qureg, const int controlQubit,
        ComplexArray stateVecIn,
        ComplexArray stateVecOut);

qreal statevec_findProbabilityOfZeroLocal (Qureg qureg, const int measureQubit);

qreal statevec_findProbabilityOfZeroDistributed (Qureg qureg);

void statevec_collapseToKnownProbOutcomeLocal(Qureg qureg, int measureQubit, int outcome, qreal totalProbability);

void statevec_collapseToKnownProbOutcomeDistributedRenorm (Qureg qureg, const int measureQubit, const qreal totalProbability);

void statevec_collapseToOutcomeDistributedSetZero(Qureg qureg);

void statevec_swapQubitAmpsLocal(Qureg qureg, int qb1, int qb2);

void statevec_swapQubitAmpsDistributed(Qureg qureg, int pairRank, int qb1, int qb2);

void statevec_multiControlledTwoQubitUnitaryLocal(Qureg qureg, long long int ctrlMask, const int q1, const int q2, ComplexMatrix4 u);

void statevec_multiControlledMultiQubitUnitaryLocal(Qureg qureg, long long int ctrlMask, int* targs, const int numTargs, ComplexMatrixN u);


# endif // QUEST_CPU_INTERNAL_H<|MERGE_RESOLUTION|>--- conflicted
+++ resolved
@@ -125,12 +125,8 @@
         long long int ctrlQubitsMask, long long int ctrlFlipMask, ComplexMatrix2 u);
 
 void statevec_multiControlledUnitaryDistributed (Qureg qureg,
-<<<<<<< HEAD
         const int targetQubit,
         long long int ctrlQubitsMask, long long int ctrlFlipMask,
-=======
-        long long int mask,
->>>>>>> 74dcb864
         Complex rot1, Complex rot2,
         ComplexArray stateVecUp,
         ComplexArray stateVecLo,
