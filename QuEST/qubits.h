--- conflicted
+++ resolved
@@ -171,18 +171,9 @@
  */
 void rotateQubit(MultiQubit multiQubit, const int rotQubit, Complex alpha, Complex beta);
 
-<<<<<<< HEAD
 void singleQubitUnitary(MultiQubit multiQubit, const int rotQubit, ComplexMatrix2 u);
 
-/** Rotate a single qubit in the state vector of probability amplitudes, given the angle rotation arguments and a control qubit. Only perform 
-the rotation for elements where the control qubit is 1. 
-alphaRe = cos(angle1) * cos(angle2) \n
-alphaIm = cos(angle1) * sin(angle2) \n            
-betaRe  = sin(angle1) * cos(angle3) \n            
-betaIm  = sin(angle1) * sin(angle3) \n           
-=======
 void rotateQubitByAngle(MultiQubit multiQubit, const int rotQubit, REAL angle, Vector unitAxis);
->>>>>>> 68287a08
 
 /** Rotate a single qubit in the state vector of probability amplitudes.
 Given two complex numbers alpha and beta and a control qubit, applies the operation: \n
